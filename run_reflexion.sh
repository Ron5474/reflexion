--- conflicted
+++ resolved
@@ -1,13 +1,7 @@
 python main.py \
-<<<<<<< HEAD
-  --run_name "reflexion_human_eval_py_logging" \
-  --root_dir "root" \
-  --dataset_path ./benchmarks/humaneval-py.jsonl.gz \
-=======
   --run_name "reflexion_mbpp_py" \
   --root_dir "root" \
   --dataset_path ./benchmarks/mbpp-py.jsonl \
->>>>>>> 963d1842
   --strategy "reflexion" \
   --language "py" \
   --model "gpt-4" \
