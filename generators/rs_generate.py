--- conflicted
+++ resolved
@@ -4,20 +4,19 @@
 from typing import List, Optional, Union
 
 RS_SIMPLE_COMPLETION_INSTRUCTION = "// Write the body of this function only."
-<<<<<<< HEAD
+RS_REFLEXION_COMPLETION_INSTRUCTION = "You are RustGPT. You will be given your past function implementation, a series of unit tests, and a hint to change the implementation appropriately. Apply the changes below by writing the body of this function only.\n\n-----"
+RS_SELF_REFLECTION_COMPLETION_INSTRUCTION = "You are RustGPT. You will be given a function implementation and a series of unit tests. Your goal is to write a few sentences to explain why your implementation is wrong as indicated by the tests. You will need this as a hint when you try again later. Only provide the few sentence description in your answer, not the implementation.\n\n-----"
+
+RS_SIMPLE_CHAT_INSTRUCTION = "You are RustGPT. You will be given a function signature and docstring. You should fill in the following text of the missing function body. For example, the first line of the completion should have 4 spaces for the indendation so that it fits syntactically with the preceding signature."
+RS_REFLEXION_CHAT_INSTRUCTION = "You are RustGPT. You will be given your past function implementation, a series of unit tests, and a hint to change the implementation appropriately. Apply the changes below by writing the body of this function only. You should fill in the following text of the missing function body. For example, the first line of the completion should have 4 spaces for the indendation so that it fits syntactically with the preceding signature."
+RS_SELF_REFLECTION_CHAT_INSTRUCTION = "You are RustGPT. You will be given a function implementation and a series of unit tests. Your goal is to write a few sentences to explain why your implementation is wrong as indicated by the tests. You will need this as a hint when you try again later. Only provide the few sentence description in your answer, not the implementation."
+
 RS_REFLEXION_COMPLETION_INSTRUCTION = "You are a Rust programming assistant. You will be given your past function implementation, a series of unit tests, and a hint to change the implementation appropriately. Apply the changes below by writing the body of this function only.\n\n-----"
 RS_SELF_REFLECTION_COMPLETION_INSTRUCTION = "You are a Rust programming assistant. You will be given a function implementation and a series of unit tests. Your goal is to write a few sentences to explain why your implementation is wrong as indicated by the tests. You will need this as a hint when you try again later. Only provide the few sentence description in your answer, not the implementation.\n\n-----"
+
 RS_SIMPLE_CHAT_INSTRUCTION = "You are a Rust programming assistant. You will be given a function signature and docstring. You should fill in the following text of the missing function body. For example, the first line of the completion should have 4 spaces for the indendation so that it fits syntactically with the preceding signature."
 RS_REFLEXION_CHAT_INSTRUCTION = "You are a Rust programming assistant. You will be given your past function implementation, a series of unit tests, and a hint to change the implementation appropriately. Apply the changes below by writing the body of this function only. You should fill in the following text of the missing function body. For example, the first line of the completion should have 4 spaces for the indendation so that it fits syntactically with the preceding signature."
 RS_SELF_REFLECTION_CHAT_INSTRUCTION = "You are a Rust programming assistant. You will be given a function implementation and a series of unit tests. Your goal is to write a few sentences to explain why your implementation is wrong as indicated by the tests. You will need this as a hint when you try again later. Only provide the few sentence description in your answer, not the implementation."
-=======
-RS_REFLEXION_COMPLETION_INSTRUCTION = "You are RustGPT. You will be given your past function implementation, a series of unit tests, and a hint to change the implementation appropriately. Apply the changes below by writing the body of this function only.\n\n-----"
-RS_SELF_REFLECTION_COMPLETION_INSTRUCTION = "You are RustGPT. You will be given a function implementation and a series of unit tests. Your goal is to write a few sentences to explain why your implementation is wrong as indicated by the tests. You will need this as a hint when you try again later. Only provide the few sentence description in your answer, not the implementation.\n\n-----"
-
-RS_SIMPLE_CHAT_INSTRUCTION = "You are RustGPT. You will be given a function signature and docstring. You should fill in the following text of the missing function body. For example, the first line of the completion should have 4 spaces for the indendation so that it fits syntactically with the preceding signature."
-RS_REFLEXION_CHAT_INSTRUCTION = "You are RustGPT. You will be given your past function implementation, a series of unit tests, and a hint to change the implementation appropriately. Apply the changes below by writing the body of this function only. You should fill in the following text of the missing function body. For example, the first line of the completion should have 4 spaces for the indendation so that it fits syntactically with the preceding signature."
-RS_SELF_REFLECTION_CHAT_INSTRUCTION = "You are RustGPT. You will be given a function implementation and a series of unit tests. Your goal is to write a few sentences to explain why your implementation is wrong as indicated by the tests. You will need this as a hint when you try again later. Only provide the few sentence description in your answer, not the implementation."
->>>>>>> 1eb65193
 
 
 RS_REFLEXION_FEW_SHOT_ADD = '''Example 1:
@@ -71,9 +70,6 @@
 assert_eq!(candidate(49), 7);
 """
 
-<<<<<<< HEAD
-RS_TEST_GENERATION_COMPLETION_INSTRUCTION = f"""You are a Rust programming assistant, an AI coding assistant that can write unique, diverse, and intuitive unit tests for functions given the signature and docstring.
-=======
 RS_SELF_REFLECTION_FEW_SHOT = '''Example 1:
 [function impl]:
 pub fn group_anagrams(strs: Vec<String>) -> Vec<Vec<String>> {
@@ -118,7 +114,6 @@
 
 '''
 RS_TEST_GENERATION_COMPLETION_INSTRUCTION = f"""You are RustGPT, an AI coding assistant that can write unique, diverse, and intuitive unit tests for functions given the signature and docstring.
->>>>>>> 1eb65193
 
 {RS_TEST_GENERATION_FEW_SHOT}"""
 
